# Configuration file for the Sphinx documentation builder.
#
# For the full list of built-in configuration values, see the documentation:
# https://www.sphinx-doc.org/en/master/usage/configuration.html

# -- Project information -----------------------------------------------------
# https://www.sphinx-doc.org/en/master/usage/configuration.html#project-information

project = "maria"
copyright = "2023, Thomas W. Morris"
author = "Thomas W. Morris"

html_title = "maria"

# -- General configuration ---------------------------------------------------
# https://www.sphinx-doc.org/en/master/usage/configuration.html#general-configuration

extensions = [
    "sphinx.ext.autodoc",
    "sphinx.ext.autosummary",
    "sphinx.ext.githubpages",
    "sphinx.ext.intersphinx",
    "sphinx.ext.mathjax",
    "sphinx.ext.viewcode",
    "IPython.sphinxext.ipython_directive",
    "IPython.sphinxext.ipython_console_highlighting",
    "matplotlib.sphinxext.plot_directive",
    "numpydoc",
    "sphinx_copybutton",
    "nbsphinx",
    # "autoapi.extension",
]

templates_path = ["_templates"]
exclude_patterns = []

# -- Options for HTML output -------------------------------------------------
# https://www.sphinx-doc.org/en/master/usage/configuration.html#options-for-html-output

html_theme = "furo"
html_static_path = ["_static"]

pygments_style = "sphinx"
pygments_dark_style = "monokai"

# Document Python Code
autoapi_type = "python"
autoapi_dirs = ["./../../maria"]

<<<<<<< HEAD
nbsphinx_allow_errors = True
nbsphinx_execute = "always"
=======
nbsphinx_execute = "never"
>>>>>>> 16a30626
<|MERGE_RESOLUTION|>--- conflicted
+++ resolved
@@ -47,9 +47,4 @@
 autoapi_type = "python"
 autoapi_dirs = ["./../../maria"]
 
-<<<<<<< HEAD
-nbsphinx_allow_errors = True
-nbsphinx_execute = "always"
-=======
-nbsphinx_execute = "never"
->>>>>>> 16a30626
+nbsphinx_execute = "never"