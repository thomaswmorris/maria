--- conflicted
+++ resolved
@@ -40,11 +40,7 @@
         self.map_width  = kwargs.get("map_width", np.radians(5))
         self.map_height = kwargs.get("map_height", np.radians(5))
         self.map_filter = kwargs.get("filter", True)
-<<<<<<< HEAD
-=======
-
-        # self.header = fits.header.Header()
->>>>>>> ce85af6b
+
 
     @property
     def maps(self):
