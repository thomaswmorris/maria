--- conflicted
+++ resolved
@@ -78,7 +78,6 @@
     if el_min <= 0:
         raise PointingError(f"Some detectors are pointing below the horizon (el_min = {np.degrees(el_min):.01f}°)")
 
-<<<<<<< HEAD
 def get_array_config(array_name, **kwargs):
     if not array_name in DEFAULT_ARRAY_CONFIGS.keys():
         raise InvalidArrayError(array_name)
@@ -86,38 +85,24 @@
     for k, v in kwargs.items():
         ARRAY_CONFIG[k] = v
     return ARRAY_CONFIG
-=======
-
-def get_array_config(array_name):
-    if not array_name in DEFAULT_ARRAY_CONFIGS.keys():
-        raise InvalidArrayError(array_name)
-    return DEFAULT_ARRAY_CONFIGS[array_name].copy()
->>>>>>> 473bb722
+
 
 def get_pointing_config(pointing_name, **kwargs):
     if not pointing_name in DEFAULT_POINTING_CONFIGS.keys():
         raise InvalidPointingError(pointing_name)
-<<<<<<< HEAD
     POINTING_CONFIG = DEFAULT_POINTING_CONFIGS[pointing_name].copy()
     for k, v in kwargs.items():
         POINTING_CONFIG[k] = v
     return POINTING_CONFIG
-=======
-    return DEFAULT_POINTING_CONFIGS[pointing_name].copy()
->>>>>>> 473bb722
+
 
 def get_site_config(site_name, **kwargs):
     if not site_name in DEFAULT_SITE_CONFIGS.keys():
         raise InvalidSiteError(site_name)
-<<<<<<< HEAD
     SITE_CONFIG = DEFAULT_SITE_CONFIGS[site_name].copy()
     for k, v in kwargs.items():
         SITE_CONFIG[k] = v
     return SITE_CONFIG
-
-=======
-    return DEFAULT_SITE_CONFIGS[site_name].copy()
->>>>>>> 473bb722
 
 def get_array(array_name, **kwargs):
     return Array(get_array_config(array_name, **kwargs))
@@ -492,11 +477,7 @@
 
         if units == 'K_RJ': # Kelvin Rayleigh-Jeans
 
-<<<<<<< HEAD
-        if units == 'K_RJ': # Kelvin Rayleigh-Jeans
-=======
             self.simulate_integrated_water_vapor() # this is elevation-corrected by default
->>>>>>> 473bb722
 
             TRJ_interpolator = sp.interpolate.RegularGridInterpolator((self.spectrum.elev, 
                                                                     self.spectrum.tcwv,
@@ -507,12 +488,8 @@
                                                  self.integrated_water_vapor[None], 
                                                  np.atleast_1d(nu)[:,None,None]))
 
-<<<<<<< HEAD
         if units == 'F_RJ': # Fahrenheit Rayleigh-Jeans 🇺🇸🇺🇸🇺🇸
-=======
-        if units == 'F_RJ': # Fahrenheit Rayleigh-Jeans (honestly it just feels more natural)
-
->>>>>>> 473bb722
+
             self.simulate_temperature(self, nu=nu, units='K_RJ')
             self.temperature = 1.8 * (self.temperature - 273.15) + 32
                     