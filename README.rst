--- conflicted
+++ resolved
@@ -1,13 +1,8 @@
 maria
 =====
 
-<<<<<<< HEAD
-.. image:: ./_static/cloud_128_a.gif
-   :scale: 30%
-=======
-.. image:: ./docs/source/_static/cloud_64_b.gif
+.. image:: ./docs/source/_static/cloud_128_a.gif
    :width: 256px
->>>>>>> 0729a786
    :alt: StreamPlayer
 
 `Oh, maria blows the stars around / and sends the clouds
